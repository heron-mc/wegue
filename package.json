--- conflicted
+++ resolved
@@ -34,13 +34,8 @@
     "yaml-loader": "^0.6.0"
   },
   "devDependencies": {
-<<<<<<< HEAD
     "@vue/test-utils": "^1.0.3",
     "autoprefixer": "^9.8.0",
-=======
-    "@vue/test-utils": "^1.0.0-beta.32",
-    "autoprefixer": "^9.7.4",
->>>>>>> 8e32f38c
     "babel-core": "^6.22.1",
     "babel-eslint": "^7.1.1",
     "babel-loader": "^7.1.1",
@@ -88,28 +83,17 @@
     "optimize-css-assets-webpack-plugin": "^2.0.0",
     "ora": "^3.4.0",
     "phantomjs-prebuilt": "^2.1.16",
-<<<<<<< HEAD
     "rimraf": "^2.7.1",
     "semver": "^6.3.0",
     "shelljs": "^0.8.4",
     "sinon": "^7.5.0",
-=======
-    "rimraf": "^2.6.3",
-    "semver": "^6.1.1",
-    "shelljs": "^0.8.3",
-    "sinon": "^7.3.0",
->>>>>>> 8e32f38c
     "sinon-chai": "^3.5.0",
     "url-loader": "^1.1.2",
     "vue-loader": "^14.2.4",
     "vue-style-loader": "^4.1.2",
     "vue-template-compiler": "2.6.11",
     "webpack": "^2.6.1",
-<<<<<<< HEAD
     "webpack-bundle-analyzer": "^3.8.0",
-=======
-    "webpack-bundle-analyzer": "^3.6.1",
->>>>>>> 8e32f38c
     "webpack-dev-middleware": "^1.12.2",
     "webpack-hot-middleware": "^2.25.0",
     "webpack-merge": "^4.2.2"
