import TileLayer from 'ol/layer/Tile';
import TileWmsSource from 'ol/source/TileWMS';
import OsmSource from 'ol/source/OSM';
import VectorTileLayer from 'ol/layer/VectorTile'
import VectorTileSource from 'ol/source/VectorTile'
import MvtFormat from 'ol/format/MVT'
import GeoJsonFormat from 'ol/format/GeoJSON'
import TopoJsonFormat from 'ol/format/TopoJSON'
import KmlFormat from 'ol/format/KML'
import VectorLayer from 'ol/layer/Vector'
import VectorSource from 'ol/source/Vector'
import XyzSource from 'ol/source/XYZ'
import { OlStyleFactory } from './OlStyle'

/**
 * Factory, which creates OpenLayers layer instances according to a given config
 * object.
 */
export const LayerFactory = {

  /**
   * Maps the format literal of the config to the corresponding OL module.
   * @type {Object}
   */
  formatMapping: {
    'MVT': MvtFormat,
    'GeoJSON': GeoJsonFormat,
    'TopoJSON': TopoJsonFormat,
    'KML': KmlFormat
  },

  /**
   * Returns an OpenLayers layer instance due to given config.
   *
   * @param  {Object} lConf  Layer config object
   * @return {ol.layer.Base} OL layer instance
   */
  async getInstance (lConf) {
    // apply LID (Layer ID) if not existent
    if (!lConf.lid) {
      var now = new Date();
      lConf.lid = now.getTime();
    }

    // create correct layer type
    if (lConf.type === 'WMS') {
      return this.createWmsLayer(lConf);
    } else if (lConf.type === 'XYZ') {
      return this.createXyzLayer(lConf);
    } else if (lConf.type === 'OSM') {
      return this.createOsmLayer(lConf);
    } else if (lConf.type === 'VECTOR') {
      return this.createVectorLayer(lConf);
    } else if (lConf.type === 'VECTORTILE') {
      return this.createVectorTileLayer(lConf);
<<<<<<< HEAD
    } else if (lConf.type === 'GEOLICIOUSCMS') {
      return this.createGeoliciousCMSLayers(lConf);
=======
    } else if (lConf.type === 'LAYERCOLLECTION') {
      return this.createLayersFromCollection(lConf);
>>>>>>> 251856ed
    } else {
      return null;
    }
  },

  /**
   * Returns an OpenLayers WMS layer instance due to given config.
   *
   * @param  {Object} lConf  Layer config object
   * @return {ol.layer.Tile} OL WMS layer instance
   */
  createWmsLayer (lConf) {
    const layer = new TileLayer({
      name: lConf.name,
      lid: lConf.lid,
      displayInLayerList: lConf.displayInLayerList,
      selectable: lConf.selectable || false,
      extent: lConf.extent,
      visible: lConf.visible,
      opacity: lConf.opacity,
      source: new TileWmsSource({
        url: lConf.url,
        params: {
          'LAYERS': lConf.layers,
          'TILED': lConf.tiled
        },
        serverType: lConf.serverType,
        attributions: lConf.attributions
      })
    });

    return layer;
  },

  /**
   * Returns an XYZ based tile layer instance due to given config.
   *
   * @param  {Object} lConf  Layer config object
   * @return {ol.layer.Tile} OL XYZ layer instance
   */
  createXyzLayer (lConf) {
    const xyzLayer = new TileLayer({
      name: lConf.name,
      lid: lConf.lid,
      displayInLayerList: lConf.displayInLayerList,
      selectable: lConf.selectable || false,
      visible: lConf.visible,
      opacity: lConf.opacity,
      source: new XyzSource({
        url: lConf.url
      })
    });

    return xyzLayer;
  },

  /**
   * Returns an OpenLayers OSM layer instance due to given config.
   *
   * @param  {Object} lConf  Layer config object
   * @return {ol.layer.Tile} OL OSM layer instance
   */
  createOsmLayer (lConf) {
    const layer = new TileLayer({
      name: lConf.name,
      lid: lConf.lid,
      displayInLayerList: lConf.displayInLayerList,
      selectable: lConf.selectable || false,
      visible: lConf.visible,
      opacity: lConf.opacity,
      source: new OsmSource()
    });

    return layer;
  },

  /**
   * Returns an OpenLayers vector layer instance due to given config.
   *
   * @param  {Object} lConf  Layer config object
   * @return {ol.layer.Vector} OL vector layer instance
   */
  createVectorLayer (lConf) {
    const vectorLayer = new VectorLayer({
      name: lConf.name,
      lid: lConf.lid,
      displayInLayerList: lConf.displayInLayerList,
      selectable: lConf.selectable || false,
      extent: lConf.extent,
      visible: lConf.visible,
      opacity: lConf.opacity,
      source: new VectorSource({
        url: lConf.url,
        format: new this.formatMapping[lConf.format](lConf.formatConfig),
        attributions: lConf.attributions
      }),
      style: OlStyleFactory.getInstance(lConf.style),
      hoverable: lConf.hoverable,
      hoverAttribute: lConf.hoverAttribute
    });

    return vectorLayer;
  },

  /**
   * Returns an OpenLayers vector tile layer instance due to given config.
   *
   * @param  {Object} lConf  Layer config object
   * @return {ol.layer.VectorTile} OL vector tile layer instance
   */
  createVectorTileLayer (lConf) {
    const vtLayer = new VectorTileLayer({
      name: lConf.name,
      lid: lConf.lid,
      displayInLayerList: lConf.displayInLayerList,
      selectable: lConf.selectable || false,
      visible: lConf.visible,
      opacity: lConf.opacity,
      source: new VectorTileSource({
        url: lConf.url,
        format: new this.formatMapping[lConf.format](),
        attributions: lConf.attributions
      }),
      style: OlStyleFactory.getInstance(lConf.style),
      hoverable: lConf.hoverable,
      hoverAttribute: lConf.hoverAttribute
    });

    return vtLayer;
  },

<<<<<<< HEAD
  async createGeoliciousCMSLayers (lConf) {
    const response = await (await fetch(lConf.url)).json();
    return Promise.all(response.map(async def => {
      const layer = {
        type: 'VECTOR',
        lid: def.name,
        name: def.name,
        url: lConf.baseUrl + def.url,
        format: 'GeoJSON',
        visible: true,
        selectable: true
      };
      if (def.geometry_type === 'POINT') {
        layer.style = {
          radius: 7,
          strokeColor: 'white',
          strokeWidth: 2,
          fillColor: def.color
        }
      } else {
        layer.style = {
          strokeColor: def.color
        }
      }
      if (def.geometry_type.match('POLYGON')) {
        layer.style.fillColor = def.color;
      }
      return this.getInstance(layer);
=======
  /**
   * Returns an array of Wegue Layer objects from given config.
   *
   * @param  {Object} lConf Wegue Layer list config object
   * @return {Array} array of layer instances
   */
  async createLayersFromCollection (lConf) {
    const response = await (await fetch(lConf.url)).json();
    return Promise.all(response.map(async layerDef => {
      return this.getInstance(layerDef);
>>>>>>> 251856ed
    }));
  }
}<|MERGE_RESOLUTION|>--- conflicted
+++ resolved
@@ -53,13 +53,8 @@
       return this.createVectorLayer(lConf);
     } else if (lConf.type === 'VECTORTILE') {
       return this.createVectorTileLayer(lConf);
-<<<<<<< HEAD
-    } else if (lConf.type === 'GEOLICIOUSCMS') {
-      return this.createGeoliciousCMSLayers(lConf);
-=======
     } else if (lConf.type === 'LAYERCOLLECTION') {
       return this.createLayersFromCollection(lConf);
->>>>>>> 251856ed
     } else {
       return null;
     }
@@ -191,36 +186,6 @@
     return vtLayer;
   },
 
-<<<<<<< HEAD
-  async createGeoliciousCMSLayers (lConf) {
-    const response = await (await fetch(lConf.url)).json();
-    return Promise.all(response.map(async def => {
-      const layer = {
-        type: 'VECTOR',
-        lid: def.name,
-        name: def.name,
-        url: lConf.baseUrl + def.url,
-        format: 'GeoJSON',
-        visible: true,
-        selectable: true
-      };
-      if (def.geometry_type === 'POINT') {
-        layer.style = {
-          radius: 7,
-          strokeColor: 'white',
-          strokeWidth: 2,
-          fillColor: def.color
-        }
-      } else {
-        layer.style = {
-          strokeColor: def.color
-        }
-      }
-      if (def.geometry_type.match('POLYGON')) {
-        layer.style.fillColor = def.color;
-      }
-      return this.getInstance(layer);
-=======
   /**
    * Returns an array of Wegue Layer objects from given config.
    *
@@ -231,7 +196,6 @@
     const response = await (await fetch(lConf.url)).json();
     return Promise.all(response.map(async layerDef => {
       return this.getInstance(layerDef);
->>>>>>> 251856ed
     }));
   }
 }