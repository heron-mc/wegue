import TileLayer from 'ol/layer/Tile';
import TileWmsSource from 'ol/source/TileWMS';
import OsmSource from 'ol/source/OSM';
import VectorTileLayer from 'ol/layer/VectorTile'
import VectorTileSource from 'ol/source/VectorTile'
import MvtFormat from 'ol/format/MVT'
import GeoJsonFormat from 'ol/format/GeoJSON'
import TopoJsonFormat from 'ol/format/TopoJSON'
import KmlFormat from 'ol/format/KML'
import VectorLayer from 'ol/layer/Vector'
import VectorSource from 'ol/source/Vector'
import XyzSource from 'ol/source/XYZ'
import { OlStyleFactory } from './OlStyle'

/**
 * Factory, which creates OpenLayers layer instances according to a given config
 * object.
 */
export const LayerFactory = {

  /**
   * Maps the format literal of the config to the corresponding OL module.
   * @type {Object}
   */
  formatMapping: {
    'MVT': MvtFormat,
    'GeoJSON': GeoJsonFormat,
    'TopoJSON': TopoJsonFormat,
    'KML': KmlFormat
  },

  /**
   * Returns an OpenLayers layer instance due to given config.
   *
   * @param  {Object} lConf  Layer config object
   * @return {ol.layer.Base} OL layer instance
   */
  async getInstance (lConf, options = {}) {
    // apply LID (Layer ID) if not existent
    if (!lConf.lid) {
      // Make a unique layerId from Layer name and URL so contexts
      // like permalinks can be reapplied.
      lConf.lid = btoa(lConf.url + lConf.name).substr(0, 6);
    }

    // create correct layer type
    if (lConf.type === 'WMS') {
      return this.createWmsLayer(lConf);
    } else if (lConf.type === 'XYZ') {
      return this.createXyzLayer(lConf);
    } else if (lConf.type === 'OSM') {
      return this.createOsmLayer(lConf);
    } else if (lConf.type === 'VECTOR') {
      return this.createVectorLayer(lConf);
    } else if (lConf.type === 'VECTORTILE') {
      return this.createVectorTileLayer(lConf);
    } else if (lConf.type === 'LAYERCOLLECTION') {
      return this.createLayersFromCollection(lConf, options);
    } else {
      return null;
    }
  },

  /**
   * Returns an OpenLayers WMS layer instance due to given config.
   *
   * @param  {Object} lConf  Layer config object
   * @return {ol.layer.Tile} OL WMS layer instance
   */
  createWmsLayer (lConf) {
    const layer = new TileLayer({
      name: lConf.name,
      lid: lConf.lid,
      displayInLayerList: lConf.displayInLayerList,
      selectable: lConf.selectable || false,
      extent: lConf.extent,
      visible: lConf.visible,
      opacity: lConf.opacity,
      source: new TileWmsSource({
        url: lConf.url,
        params: {
          'LAYERS': lConf.layers,
          'TILED': lConf.tiled
        },
        serverType: lConf.serverType,
        attributions: lConf.attributions,
<<<<<<< HEAD
        tileGrid: lConf.tileGrid,
        projection: lConf.projection
=======
        crossOrigin: 'Anonymous'
>>>>>>> 8e32f38c
      })
    });

    return layer;
  },

  /**
   * Returns an XYZ based tile layer instance due to given config.
   *
   * @param  {Object} lConf  Layer config object
   * @return {ol.layer.Tile} OL XYZ layer instance
   */
  createXyzLayer (lConf) {
    const xyzLayer = new TileLayer({
      name: lConf.name,
      lid: lConf.lid,
      displayInLayerList: lConf.displayInLayerList,
      selectable: lConf.selectable || false,
      visible: lConf.visible,
      opacity: lConf.opacity,
      source: new XyzSource({
        url: lConf.url,
<<<<<<< HEAD
        attributions: lConf.attributions,
        tileGrid: lConf.tileGrid,
        projection: lConf.projection
=======
        crossOrigin: 'Anonymous',
        attributions: lConf.attributions
>>>>>>> 8e32f38c
      })
    });

    return xyzLayer;
  },

  /**
   * Returns an OpenLayers OSM layer instance due to given config.
   *
   * @param  {Object} lConf  Layer config object
   * @return {ol.layer.Tile} OL OSM layer instance
   */
  createOsmLayer (lConf) {
    const layer = new TileLayer({
      name: lConf.name,
      lid: lConf.lid,
      displayInLayerList: lConf.displayInLayerList,
      selectable: lConf.selectable || false,
      visible: lConf.visible,
      opacity: lConf.opacity,
      source: new OsmSource({ crossOrigin: 'Anonymous' })
    });

    return layer;
  },

  /**
   * Returns an OpenLayers vector layer instance due to given config.
   *
   * @param  {Object} lConf  Layer config object
   * @return {ol.layer.Vector} OL vector layer instance
   */
  createVectorLayer (lConf) {
    const vectorLayer = new VectorLayer({
      name: lConf.name,
      lid: lConf.lid,
      tags: lConf.tags,
      displayInLayerList: lConf.displayInLayerList,
      selectable: lConf.selectable || false,
      routable: lConf.routable || false,
      extent: lConf.extent,
      visible: lConf.visible,
      opacity: lConf.opacity,
      source: new VectorSource({
        url: lConf.url,
        format: new this.formatMapping[lConf.format](lConf.formatConfig),
        attributions: lConf.attributions
      }),
      style: OlStyleFactory.getInstance(lConf.style),
      styleSelected: OlStyleFactory.getInstance(lConf.styleSelected),
      hoverable: lConf.hoverable,
      hoverAttribute: lConf.hoverAttribute
    });

    return vectorLayer;
  },

  /**
   * Returns an OpenLayers vector tile layer instance due to given config.
   *
   * @param  {Object} lConf  Layer config object
   * @return {ol.layer.VectorTile} OL vector tile layer instance
   */
  createVectorTileLayer (lConf) {
    const vtLayer = new VectorTileLayer({
      name: lConf.name,
      lid: lConf.lid,
      displayInLayerList: lConf.displayInLayerList,
      selectable: lConf.selectable || false,
      visible: lConf.visible,
      opacity: lConf.opacity,
      source: new VectorTileSource({
        url: lConf.url,
        format: new this.formatMapping[lConf.format](),
        attributions: lConf.attributions,
        tileGrid: lConf.tileGrid,
        projection: lConf.projection
      }),
      style: OlStyleFactory.getInstance(lConf.style),
      hoverable: lConf.hoverable,
      hoverAttribute: lConf.hoverAttribute
    });

    return vtLayer;
  },

  /**
   * Returns an array of Wegue Layer objects from given config.
   *
   * @param  {Object} lConf Wegue Layer list config object
   * @return {Array} array of layer instances
   */
  async createLayersFromCollection (lConf, { locale = '' }) {
    const url = lConf.url.replace(/\{locale\}/, locale);
    const response = await (await fetch(url)).json();
    return Promise.all(response.map(async layerDef => {
      return this.getInstance(layerDef);
    }));
  }
}<|MERGE_RESOLUTION|>--- conflicted
+++ resolved
@@ -84,12 +84,9 @@
         },
         serverType: lConf.serverType,
         attributions: lConf.attributions,
-<<<<<<< HEAD
         tileGrid: lConf.tileGrid,
-        projection: lConf.projection
-=======
+        projection: lConf.projection,
         crossOrigin: 'Anonymous'
->>>>>>> 8e32f38c
       })
     });
 
@@ -112,14 +109,10 @@
       opacity: lConf.opacity,
       source: new XyzSource({
         url: lConf.url,
-<<<<<<< HEAD
+        crossOrigin: 'Anonymous',
         attributions: lConf.attributions,
         tileGrid: lConf.tileGrid,
         projection: lConf.projection
-=======
-        crossOrigin: 'Anonymous',
-        attributions: lConf.attributions
->>>>>>> 8e32f38c
       })
     });
 
