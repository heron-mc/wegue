--- conflicted
+++ resolved
@@ -53,14 +53,9 @@
    * Returns an OpenLayers layer instance due to given config.
    *
    * @param  {Object} lConf  Layer config object
-   * @param  {ol/Map} olMap  Optional OL map we work on
-   * @return {ol/layer/Base} OL layer instance
-   */
-<<<<<<< HEAD
+   * @return {ol.layer.Base} OL layer instance
+   */
   async getInstance (lConf, options = {}) {
-=======
-  getInstance (lConf, olMap) {
->>>>>>> b4f043e7
     // apply LID (Layer ID) if not existent
     if (!lConf.lid) {
       // Make a unique layerId from Layer name and URL so contexts
