<template>

  <v-card v-draggable-win class="wgu-measurewin" v-if=show v-bind:style="{ left: left, top: top }">
    <v-toolbar class="red darken-3 white--text" dark>
      <v-toolbar-side-icon><v-icon>{{icon}}</v-icon></v-toolbar-side-icon>
      <v-toolbar-title>Measure</v-toolbar-title>
      <v-spacer></v-spacer>
      <v-toolbar-side-icon @click="show = false"><v-icon>close</v-icon></v-toolbar-side-icon>
    </v-toolbar>

    <v-card-title primary-title>
      <div class="">
        <v-btn-toggle v-model="measureType" mandatory>
           <v-btn large value="distance">
             Distance
           </v-btn>
           <v-btn large value="area">
             Area
           </v-btn>
         </v-btn-toggle>
      </div>

    </v-card-title>

    <v-card-actions>
      <div class="">
        <div class="measure-result">
          LENGTH: {{distance}}
        </div>
        <div class="measure-result">
          AREA: {{area}}
        </div>
      </div>

    </v-card-actions>
  </v-card>

</template>

<script>
  import { DraggableWin } from '../../directives/DraggableWin';
  import { Mapable } from '../../mixins/Mapable';
  import DrawInteraction from 'ol/interaction/draw'
  import LineStringGeom from 'ol/geom/linestring'
  import PolygonGeom from 'ol/geom/polygon'
  import Sphere from 'ol/sphere'
  import Observable from 'ol/observable'
  import VectorSource from 'ol/source/vector'
  import VectorLayer from 'ol/layer/vector'
  import Style from 'ol/style/style'
  import Stroke from 'ol/style/stroke'
  import Circle from 'ol/style/circle'
  import Fill from 'ol/style/fill'

  export default {
    directives: {
      DraggableWin
    },
    mixins: [Mapable],
    props: ['icon'],
    data () {
      return {
        area: ' -- ',
        distance: ' -- ',
        measureType: 'distance',
        show: false,
        left: '100px',
        top: '200px'
      }
    },
    watch: {
      show () {
        var me = this;
        if (me.show === true) {
          me.addInteraction();
        } else {
          me.removeInteraction();
        }
      },
      // listen to changed measurement type
      measureType (newVal, oldVal) {
        this.addInteraction();
      }
    },
    methods: {
      /**
       * This function is executed, after the map is bound (see mixins/Mapable)
       */
      onMapBound () {
        this.createMeasureLayer();
      },
      /**
       * Creates a vector layer for the measurement results and adds it to the
       * map.
       */
      createMeasureLayer () {
        const me = this;
        const measureConf = me.$appConfig.modules.wgumeasure || {};
        // create a vector layer to
        var source = new VectorSource();
        var vector = new VectorLayer({
          name: 'Measure Layer',
          source: source,
          style: new Style({
            fill: new Fill({
              color: measureConf.fillColor || 'rgba(255, 255, 255, 0.2)'
            }),
            stroke: new Stroke({
              color: measureConf.strokeColor || 'rgba(0, 0, 0, 0.5)',
              width: 2
<<<<<<< HEAD
            }),
            image: new Circle({
              radius: 7,
              fill: new Fill({
                color: measureConf.vertexFillColor || 'rgba(0, 0, 0, 0.7)'
              })
=======
>>>>>>> b5a0aa41
            })
          })
        });

        me.map.addLayer(vector);

        // make vector source available as member
        me.source = source;
      },
      /**
       * Creates and adds the necessary draw interaction and adds it to the map.
       */
      addInteraction () {
        const me = this;
        const measureConf = me.$appConfig.modules.wgumeasure || {};
        // cleanup possible old draw interaction
        if (me.draw) {
          me.removeInteraction();
        }

        var type = (this.measureType === 'area' ? 'Polygon' : 'LineString');
        var draw = new DrawInteraction({
          source: me.source,
          type: type,
          style: new Style({
            fill: new Fill({
              color: measureConf.sketchFillColor || 'rgba(255, 255, 255, 0.2)'
            }),
            stroke: new Stroke({
              color: measureConf.sketchStrokeColor || 'rgba(0, 0, 0, 0.5)',
              lineDash: [10, 10],
              width: 2
            }),
            image: new Circle({
              radius: 5,
              stroke: new Stroke({
                color: measureConf.sketchVertexStrokeColor || 'rgba(0, 0, 0, 0.7)'
              }),
              fill: new Fill({
                color: measureConf.sketchVertexFillColor || 'rgba(255, 255, 255, 0.2)'
              })
            })
          })
        });
        me.map.addInteraction(draw);

        var listener;
        var sketch;
        draw.on('drawstart', (evt) => {
          // clear old measure ffeatures
          me.source.clear();
          // preserve sketch
          sketch = evt.feature;

          listener = me.map.on('click', (evt) => {
            var geom = sketch.getGeometry();
            var output;
            if (geom instanceof PolygonGeom) {
              output = me.formatArea(geom);
              me.area = output;
            } else if (geom instanceof LineStringGeom) {
              output = me.formatLength(geom);
              me.distance = output;
            }
          });
        }, this);

        draw.on('drawend', () => {
          // unset sketch
          sketch = null;
          Observable.unByKey(listener);
        }, this);

        // make draw interaction available as member
        me.draw = draw;
      },
      /**
       * Removes the current interaction and clears the values.
       */
      removeInteraction () {
        var me = this;
        if (me.draw) {
          me.map.removeInteraction(me.draw);
        }
        if (me.source) {
          me.source.clear();
        }
        me.distance = ' -- ';
        me.area = ' -- ';
      },
      /**
       * Calculates and formats the length of the given line.
       *
       * @param  {ol.geom.LineString} line The LineString object to calculate length for
       */
      formatLength (line) {
        var length = Sphere.getLength(line);
        var output;
        if (length > 100) {
          output = (Math.round(length / 1000 * 100) / 100) +
              ' ' + 'km';
        } else {
          output = (Math.round(length * 100) / 100) +
              ' ' + 'm';
        }
        return output;
      },
      /**
       * Calculates and formats the area of the given polygon.
       *
       * @param  {ol.geom.Polygon} polygon The Polygon object to calculate area for
       */
      formatArea (polygon) {
        var area = Sphere.getArea(polygon);
        var output;
        if (area > 10000) {
          output = (Math.round(area / 1000000 * 100) / 100) +
              ' ' + 'km²';
        } else {
          output = (Math.round(area * 100) / 100) +
              ' ' + 'm²';
        }
        return output;
      }
    }
  }
</script>

<style>

  .wgu-measurewin {
    background-color: white;
    z-index: 2;
  }

  .wgu-measurewin.card {
    position: absolute;
  }

  .measure-result {
    font-size: 14px;
    padding-left: 8px;
    padding-bottom: 8px;
  }

</style><|MERGE_RESOLUTION|>--- conflicted
+++ resolved
@@ -108,15 +108,6 @@
             stroke: new Stroke({
               color: measureConf.strokeColor || 'rgba(0, 0, 0, 0.5)',
               width: 2
-<<<<<<< HEAD
-            }),
-            image: new Circle({
-              radius: 7,
-              fill: new Fill({
-                color: measureConf.vertexFillColor || 'rgba(0, 0, 0, 0.7)'
-              })
-=======
->>>>>>> b5a0aa41
             })
           })
         });
