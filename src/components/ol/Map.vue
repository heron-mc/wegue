<template></template>

<script>

import Vue from 'vue';
import Map from 'ol/Map'
import View from 'ol/View'
import Attribution from 'ol/control/Attribution';
import Zoom from 'ol/control/Zoom';
import SelectInteraction from 'ol/interaction/Select';
import {defaults as defaultInteractions} from 'ol/interaction';
import RotateControl from 'ol/control/Rotate';
import Projection from 'ol/proj/Projection';
import TileGrid from 'ol/tilegrid/TileGrid';
import {register as olproj4} from 'ol/proj/proj4';
import proj4 from 'proj4'
import Overlay from 'ol/Overlay';
// import the app-wide EventBus
import { WguEventBus } from '../../WguEventBus.js';
import { LayerFactory } from '../../factory/Layer.js';
import ColorUtil from '../../util/Color';
import PermalinkController from './PermalinkController';

export default {
  name: 'wgu-map',
  props: {
    color: {type: String, required: false, default: 'red darken-3'},
    collapsibleAttribution: {type: Boolean, default: false},
    rotateableMap: {type: Boolean, required: false, default: false}
  },
  data () {
    return {
      zoom: this.$appConfig.mapZoom,
      center: this.$appConfig.mapCenter,
      projection: this.$appConfig.mapProjection,
<<<<<<< HEAD
      projectionObj: null,
      projectionDefs: this.$appConfig.projectionDefs,
      permalink: this.$appConfig.permalink
=======
      projectionDefs: this.$appConfig.projectionDefs,
      tileGridDefs: this.$appConfig.tileGridDefs || {},
      tileGrids: {}
>>>>>>> bfc36d93
    }
  },
  mounted () {
    var me = this;
    // Make the OL map accessible for Mapable mixin even 'ol-map-mounted' has
    // already been fired. Don not use directly in cmps, use Mapable instead.
    Vue.prototype.$map = me.map;
    // Send the event 'ol-map-mounted' with the OL map as payload
    WguEventBus.$emit('ol-map-mounted', me.map);

    // resize the map, so it fits to parent
    window.setTimeout(() => {
      me.map.setTarget(document.getElementById('ol-map-container'));
      me.map.updateSize();

      // adjust the bg color of the OL buttons (like zoom, rotate north, ...)
      me.setOlButtonColor();

      // initialize map hover functionality
      me.setupMapHover();
    }, 200);
  },
  created () {
    // make map rotateable according to property
    const interactions = defaultInteractions({
      altShiftDragRotate: this.rotateableMap,
      pinchRotate: this.rotateableMap
    });
    let controls = [
      new Zoom(),
      new Attribution({
        collapsible: this.collapsibleAttribution
      })
    ];
    // add a button control to reset rotation to 0, if map is rotateable
    if (this.rotateableMap) {
      controls.push(new RotateControl());
    }

    // Optional projection (EPSG) definitions for Proj4
    if (this.projectionDefs) {
      // Add all (array of array)
      proj4.defs(this.projectionDefs);
      // Register with OpenLayers
      olproj4(proj4);
    }

    // Projection for Map, default is Web Mercator
    if (!this.projection) {
      this.projection = {code: 'EPSG:3857', units: 'm'}
    }

<<<<<<< HEAD
    this.map = new Map({
=======
    // Optional TileGrid definitions by name, for ref in Layers
    Object.keys(me.tileGridDefs).map(name => {
      me.tileGrids[name] = new TileGrid(me.tileGridDefs[name]);
    });

    me.map = new Map({
>>>>>>> bfc36d93
      layers: [],
      controls: controls,
      interactions: interactions,
      view: new View({
        center: this.center,
        zoom: this.zoom,
        projection: new Projection(this.projection)
      })
    });

    // create layers from config and add them to map
    const layers = this.createLayers();
    this.map.getLayers().extend(layers);

    if (this.$appConfig.permalink) {
      this.permalinkController = this.createPermalinkController();
      this.permalinkController.apply();
      this.permalinkController.setup();
    }
  },

  methods: {
    /**
     * Creates the OL layers due to the "mapLayers" array in app config.
     * @return {ol.layer.Base[]} Array of OL layer instances
     */
    createLayers () {
      const me = this;
      let layers = [];
      const appConfig = this.$appConfig;
      const mapLayersConfig = appConfig.mapLayers || [];
      mapLayersConfig.reverse().forEach(function (lConf) {
        // Some Layers may require a TileGrid object
        lConf.tileGrid = lConf.tileGridRef ? me.tileGrids[lConf.tileGridRef] : null;

        let layer = LayerFactory.getInstance(lConf);
        layers.push(layer);

        // if layer is selectable register a select interaction
        if (lConf.selectable) {
          const selectClick = new SelectInteraction({
            layers: [layer]
          });
          // forward an event if feature selection changes
          selectClick.on('select', function (evt) {
            // TODO use identifier for layer (once its implemented)
            WguEventBus.$emit(
              'map-selectionchange',
              layer.get('lid'),
              evt.selected,
              evt.deselected
            );
          });
          // register/activate interaction on map
          me.map.addInteraction(selectClick);
        }
      });

      return layers;
    },

    /**
     * Creates a PermalinkController, override in subclass for specializations.
     *
     * @return {PermalinkController} PermalinkController instance.
     */
    createPermalinkController () {
      return new PermalinkController(this.map, this.$appConfig.permalink);
    },

    /**
     * Sets the background color of the OL buttons to the color property.
     */
    setOlButtonColor () {
      var me = this;

      if (ColorUtil.isCssColor(me.color)) {
        // directly apply the given CSS color
        if (document.querySelector('.ol-zoom')) {
          document.querySelector('.ol-zoom .ol-zoom-in').style.backgroundColor = me.color;
          document.querySelector('.ol-zoom .ol-zoom-out').style.backgroundColor = me.color;
        }
        if (document.querySelector('.ol-rotate')) {
          document.querySelector('.ol-rotate .ol-rotate-reset').style.backgroundColor = me.color;
        }
      } else {
        // apply vuetify color by transforming the color to the corresponding
        // CSS class (see https://vuetifyjs.com/en/framework/colors)
        const [colorName, colorModifier] = me.color.toString().trim().split(' ', 2);
        if (document.querySelector('.ol-zoom')) {
          document.querySelector('.ol-zoom .ol-zoom-in').classList.add(colorName);
          document.querySelector('.ol-zoom .ol-zoom-in').classList.add(colorModifier);
          document.querySelector('.ol-zoom .ol-zoom-out').classList.add(colorName);
          document.querySelector('.ol-zoom .ol-zoom-out').classList.add(colorModifier);
        }
        if (document.querySelector('.ol-rotate')) {
          document.querySelector('.ol-rotate .ol-rotate-reset').classList.add(colorName);
          document.querySelector('.ol-rotate .ol-rotate-reset').classList.add(colorModifier);
        }
      }
    },
    /**
     * Initializes the map hover functionality:
     * Adds a little tooltip like DOM element, wrapped as OL Overlay to the
     * map.
     * Registers a 'pointermove' event on the map and shows the layer's
     * 'hoverAttribute' if the layer is configured as 'hoverable'
     */
    setupMapHover () {
      const me = this;
      const map = me.map;
      let overlayEl;

      // create a span to show map tooltip
      overlayEl = document.createElement('span');
      overlayEl.classList.add('wgu-hover-tooltiptext');
      map.getTarget().append(overlayEl);

      me.overlayEl = overlayEl;

      // wrap the tooltip span in a OL overlay and add it to map
      me.overlay = new Overlay({
        element: overlayEl,
        autoPan: true,
        autoPanAnimation: {
          duration: 250
        }
      });
      map.addOverlay(me.overlay);

      // show tooltip if a hoverable feature gets hit with the mouse
      map.on('pointermove', me.onPointerMove, me);
    },
    /**
     * Shows the hover tooltip on the map if an appropriate feature of a
     * 'hoverable' layer was hit with the mouse.
     *
     * @param  {Object} event The OL event for pointermove
     */
    onPointerMove (event) {
      const me = this;
      const map = me.map;
      const overlayEl = me.overlayEl;
      let hoverAttr;
      const features = map.getFeaturesAtPixel(event.pixel, {layerFilter: (layer) => {
        if (layer.get('hoverable')) {
          hoverAttr = layer.get('hoverAttribute');
        }
        return layer.get('hoverable');
      }});
      if (!features || features.length === 0 || !hoverAttr) {
        hoverAttr = null;
        overlayEl.innerHTML = null;
        me.overlay.setPosition(undefined);
        return;
      }
      const feature = features[0];
      var attr = feature.get(hoverAttr);
      overlayEl.innerHTML = attr;
      me.overlay.setPosition(event.coordinate);
    }
  }

}
</script>

<!-- Add "scoped" attribute to limit CSS to this component only -->
<style>
  div.ol-zoom {
    top: auto;
    left: auto;
    bottom: 3em;
    right: 0.5em;
  }

  div.ol-attribution.ol-uncollapsible {
    bottom: 12px;
    font-size: 10px;
  }

  /* Hover tooltip */
  .wgu-hover-tooltiptext {
    width: 120px;
    background-color: rgba(211, 211, 211, .9);
    color: #222;
    text-align: center;
    padding: 5px;
    border-radius: 6px;

    /* Position the hover tooltip */
    position: absolute;
    z-index: 1;
  }

</style><|MERGE_RESOLUTION|>--- conflicted
+++ resolved
@@ -33,15 +33,11 @@
       zoom: this.$appConfig.mapZoom,
       center: this.$appConfig.mapCenter,
       projection: this.$appConfig.mapProjection,
-<<<<<<< HEAD
       projectionObj: null,
       projectionDefs: this.$appConfig.projectionDefs,
+      tileGridDefs: this.$appConfig.tileGridDefs || {},
+      tileGrids: {},
       permalink: this.$appConfig.permalink
-=======
-      projectionDefs: this.$appConfig.projectionDefs,
-      tileGridDefs: this.$appConfig.tileGridDefs || {},
-      tileGrids: {}
->>>>>>> bfc36d93
     }
   },
   mounted () {
@@ -94,23 +90,21 @@
       this.projection = {code: 'EPSG:3857', units: 'm'}
     }
 
-<<<<<<< HEAD
+    const projection = new Projection(this.projection);
+
+    // Optional TileGrid definitions by name, for ref in Layers
+    Object.keys(this.tileGridDefs).map(name => {
+      this.tileGrids[name] = new TileGrid(this.tileGridDefs[name]);
+    });
+
     this.map = new Map({
-=======
-    // Optional TileGrid definitions by name, for ref in Layers
-    Object.keys(me.tileGridDefs).map(name => {
-      me.tileGrids[name] = new TileGrid(me.tileGridDefs[name]);
-    });
-
-    me.map = new Map({
->>>>>>> bfc36d93
       layers: [],
       controls: controls,
       interactions: interactions,
       view: new View({
         center: this.center,
         zoom: this.zoom,
-        projection: new Projection(this.projection)
+        projection: projection
       })
     });
 
