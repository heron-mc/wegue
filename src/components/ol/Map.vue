--- conflicted
+++ resolved
@@ -122,14 +122,10 @@
       const appConfig = this.$appConfig;
       const mapLayersConfig = appConfig.mapLayers || [];
       mapLayersConfig.reverse().forEach(function (lConf) {
-<<<<<<< HEAD
-        let layer = LayerFactory.getInstance(lConf, me.map);
-=======
         // Some Layers may require a TileGrid object
         lConf.tileGrid = lConf.tileGridRef ? me.tileGrids[lConf.tileGridRef] : null;
 
-        let layer = LayerFactory.getInstance(lConf);
->>>>>>> 60337ddd
+        let layer = LayerFactory.getInstance(lConf, me.map);
         layers.push(layer);
 
         // if layer is selectable register a select interaction
