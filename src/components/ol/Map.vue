--- conflicted
+++ resolved
@@ -115,7 +115,8 @@
           return;
         }
         const selectClick = new SelectInteraction({
-          layers: [layer]
+            layers: [layer],
+            style: layer.get('styleSelected') || undefined
         });
         // forward an event if feature selection changes
         selectClick.on('select', function (evt) {
@@ -133,38 +134,12 @@
       const me = this;
       let layers = [];
       const appConfig = this.$appConfig;
-<<<<<<< HEAD
       const mapLayersConfig = appConfig.mapLayers;
       await Promise.all(mapLayersConfig.reverse().map(async lConf => {
         let layersToAdd = await LayerFactory.getInstance(lConf);
         // One layer definition can lead to several layers being created
         if (!Array.isArray(layersToAdd)) {
           layersToAdd = [layersToAdd];
-=======
-      const mapLayersConfig = appConfig.mapLayers || [];
-      mapLayersConfig.reverse().forEach(function (lConf) {
-        let layer = LayerFactory.getInstance(lConf);
-        layers.push(layer);
-
-        // if layer is selectable register a select interaction
-        if (lConf.selectable) {
-          const selectClick = new SelectInteraction({
-            layers: [layer],
-            style: layer.get('styleSelected') || undefined
-          });
-          // forward an event if feature selection changes
-          selectClick.on('select', function (evt) {
-            // TODO use identifier for layer (once its implemented)
-            WguEventBus.$emit(
-              'map-selectionchange',
-              layer.get('lid'),
-              evt.selected,
-              evt.deselected
-            );
-          });
-          // register/activate interaction on map
-          me.map.addInteraction(selectClick);
->>>>>>> e20465f8
         }
         layers.push(...layersToAdd);
         layersToAdd.forEach(layer => addInteraction(layer, lConf));
