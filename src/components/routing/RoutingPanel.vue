/* eslint-disable */
<i18n>
de:
<<<<<<< HEAD
  Get directions: Route berechnen
  Public transport: Öffentliche Verkehrsmittel
  Bicycle (fastest): Fahrrad (schnellste Route)
  Bicycle (shortest distance): Fahrrad (kürzeste Route)
  Pedestrian (shortest distance): Fußgänger (kürzeste Route)
  Pedestrian (fastest): Fußgänger (schnellste Route)
  Car (shortest distance): Auto (kürzeste Route)
  Car (fastest): Auto (schnellste Route)
  Mode: Verkehrsmittel
=======
  Get directions: Anweisungen bekommen
  Public transport: Öffentlicher Verkehr
  Bicycle (fastest): Fahrrad (am schnellsten)
  Bicycle (shortest distance): Fahrrad (kürzeste Strecke)
  Pedestrian: Fußgänger
  Car (shortest distance): Auto (kürzeste Entfernung)
  Car (fastest): Auto (am schnellsten)
  Mode: Transportmodus
>>>>>>> b7d4f09d
  From: Von
  to: nach
  via: über
  Remove stop: Zwischenstop entfernen
  Add stop: Zwischenstop hinzufügen
  Sorry, you can specify a time, or multiple waypoints, but not both.: Leider können Sie eine Zeit oder mehrere Wegpunkte angeben, aber nicht beides.
  Sorry, directions are currently unavailable.: Eine Wegbeschreibung ist derzeit leider nicht verfügbar.
  No route was found.: Es wurde keine Route gefunden.
</i18n>

<template>
  <v-navigation-drawer
      v-model="drawerOpen"
      hide-overlay
      absolute
  >
    <v-card class="pa-2">
      <v-form>
        <v-select
          :items="transportModes"
          v-model="transportMode"
          :label="$t('Mode')"
          outline
        ></v-select>
        <DestinationSelector :label="$t('From')" @change="from = $event" :localSuggestions="localSuggestions"/>
        <DestinationSelector v-for="(waypoint, i) in waypoints" label="via" @change="$set(waypoints, i, $event)" :localSuggestions="localSuggestions" :key="i" />
        <v-btn color="primary" flat small
          v-if="from && to && (waypoints.length === 0 || waypoints.length <= 8 && waypoints.slice(-1)[0])" @click="waypoints.push(undefined)">
          {{ $t('Add stop') }}
        </v-btn>
        <v-btn flat small v-if="waypoints.length" @click="waypoints.splice(-1)">{{ $t('Remove stop') }}</v-btn>
        <DestinationSelector :label="$t('to')" @change="to = $event"  :localSuggestions="localSuggestions"/>
        <div v-if="transportMode === 'fastest;publicTransport' && from && to">
          <DateTimePicker @change="timeDate=$event"/>
        </div>
        <v-container justify-center="true">
          <v-btn class="d-block mx-auto " color="primary" @click="search" v-if="from && to && !(timeDate.time && timeDate.timeIsInvalid)">
            {{ $t('Get directions') }}
          </v-btn>
        </v-container>
        <v-alert :value="errorMessage" outline type="error" class="ma-3">
          {{ $t(errorMessage) }}
        </v-alert>
        <DownloadGPX :routeGeometry="routeGeometry" :transportMode="transportMode" />
        <RoutingInstructions v-if="route" :route="route" :dateSpecified="timeDate.isDateSpecified" :transportModeTitle="responseTransportMode"/>
      </v-form>
    </v-card>
  </v-navigation-drawer>
</template>

<script>

import axios from 'axios';
import { WguEventBus } from '../../WguEventBus.js';
import DestinationSelector from './DestinationSelector';
import RoutingInstructions from './RoutingInstructions';
import DateTimePicker from './DateTimePicker';
import DownloadGPX from './DownloadGPX'
import { getRouteV7, getRouteV8 } from './hereRoutingApi';
import { featureCollection, point } from './routingUtils';
export default {
  name: 'wgu-routing-panel',
  directives: {
  },
  props: {
  },
  components: {
    DestinationSelector, // The autocomplete component with places to route to/from
    RoutingInstructions, // Shows the instructions as returned by the routing API
    DateTimePicker, // Allows choosing departure/arrival time and optionally date, for public transit trips
    DownloadGPX
  },
  data () {
    return {
      drawerOpen: undefined,
      from: undefined,
      to: undefined,
      waypoints: [],
      localSuggestions: [],
      transportMode: 'fastest;publicTransport',
      errorMessage: undefined,
      dev: location.hash.match(/dev/),
      routeGeometry: undefined,
      stopsGeometry: undefined,
      boundingBox: undefined,
      route: undefined,
      timeDate: {}
    }
  },
  async mounted () {
    this.loadLocalSuggestions()
    window.RoutingPanel = this;
    WguEventBus.$on('toggle-routing-panel', state => {
      this.drawerOpen = state === undefined ? !this.drawerOpen : state;
    });
  },
  computed: {
    transportModes () {
      return [
        {
          text: this.$t('Car (fastest)'),
          value: 'car-fast'
        }, {
          text: this.$t('Car (shortest distance)'),
          value: 'car-short'
        }, {
          text: this.$t('Public transport'),
          value: 'fastest;publicTransport'
        }, {
          text: this.$t('Bicycle (fastest)'),
          value: 'fastest;bicycle'
        }, {
          text: this.$t('Bicycle (shortest distance)'),
          value: 'shortest;bicycle'
        }, {
          text: this.$t('Pedestrian'),
          value: 'shortest;pedestrian'
        }
      ]
    },
    // when anything changes that was used to calculate the route, we clear the route
    routeParameters () {
      return [this.from, this.to, this.waypoints.map(w => w && w.geometry.coordinates), this.transportMode, this.timeDate.timeMode, this.timeDate.time, Date.now()];
    },
    waypointsGeometry () {
      return this.waypoints.filter(w => w && w.geometry && w.geometry.coordinates);
    },
    allGeometry () {
      return [this.from && this.from.geometry.coordinates, this.waypoints.map(w => w && w.geometry.coordinates), this.to && this.to.geometry.coordinates, this.routeGeometry];
    },
    responseTransportMode () {
      if (!this.route.mode || !this.route.mode.transportModes) {
        return 'Driving';
      } else {
        return {
          'publicTransport': 'Public transport',
          'publicTransportTimeTable': 'Public transport',
          'bicycle': 'Bicycle',
          'pedestrian': 'Walking'
        }[this.route.mode.transportModes[0]]
      }
    }
  },
  watch: {
    routeParameters () {
      this.route = undefined;
      this.routeGeometry = undefined;
      this.stopsGeometry = undefined;
      this.boundingBox = undefined;
    },
    allGeometry () {
      WguEventBus.$emit('route-update', {
        routeGeometry: this.routeGeometry,
        startGeometry: this.from && this.from.geometry.coordinates ? point(this.from.geometry.coordinates) : undefined,
        waypointsGeometry: featureCollection(this.waypointsGeometry),
        endGeometry: this.to && this.to.geometry.coordinates ? point(this.to.geometry.coordinates) : undefined,
        stopsGeometry: this.stopsGeometry,
        boundingBox: this.boundingBox
      });
    },
    route () {
      if (this.route) {
        this.$nextTick(() => document.getElementById('route').scrollIntoView({ behavior: 'smooth' }));
      } else {
        this.routeGeometry = undefined;
      }
    }
  },
  methods: {
    loadLocalSuggestions () {
      WguEventBus.$on('ol-map-rendered', async () => {
        // Find layers that have been marked 'routable' in app config, and use them as routing targets
        const layerUrls = this.$map.getLayers().getArray()
          .filter(l => l.getProperties().routable)
          .map(l => l.getSource().getUrl());
        const featureCollections = await Promise.all(layerUrls.map(axios.get));
        const localSuggestions = []
        for (const { data } of featureCollections) {
          localSuggestions.push(...data.features.map(poi => ({ text: poi.properties.name, value: poi, source: 'local' })));
        }
        localSuggestions.sort((a, b) => (a.text < b.text ? -1 : 1));
        this.localSuggestions = localSuggestions;
      });
    },
    async search () {
      this.errorMessage = undefined;
      this.route = undefined;
      if (this.transportMode.match(/^car/)) {
        return this.getRouteV8();
      } else {
        return this.getRouteV7();
      }
    },
    async getRouteV8 () {
      const response = await getRouteV8({
        from: this.from,
        waypoints: this.waypoints,
        to: this.to,
        transportMode: this.transportMode,
        locale: this.$i18n.locale
      });

      this.route = response.route;
      this.routeGeometry = response.routeGeometry;
    },
    async getRouteV7 () {
      const response = await getRouteV7({
        from: this.from,
        waypoints: this.waypoints,
        to: this.to,
        transportMode: this.transportMode,
        timeDate: this.timeDate,
        locale: this.$i18n.locale
      });
      if (response.errorMessage) {
        this.errorMessage = response.errorMessage;
      } else {
        this.route = response.route;
        this.boundingBox = response.boundingBox;
        this.routeGeometry = response.routeGeometry;
        this.stopsGeometry = response.stopsGeometry;
      }
    }
  }
}
</script>

<!-- Add "scoped" attribute to limit CSS to this component only -->
<style>

</style><|MERGE_RESOLUTION|>--- conflicted
+++ resolved
@@ -1,26 +1,14 @@
 /* eslint-disable */
 <i18n>
 de:
-<<<<<<< HEAD
   Get directions: Route berechnen
   Public transport: Öffentliche Verkehrsmittel
   Bicycle (fastest): Fahrrad (schnellste Route)
   Bicycle (shortest distance): Fahrrad (kürzeste Route)
-  Pedestrian (shortest distance): Fußgänger (kürzeste Route)
-  Pedestrian (fastest): Fußgänger (schnellste Route)
+  Pedestrian: Fußgänger
   Car (shortest distance): Auto (kürzeste Route)
   Car (fastest): Auto (schnellste Route)
   Mode: Verkehrsmittel
-=======
-  Get directions: Anweisungen bekommen
-  Public transport: Öffentlicher Verkehr
-  Bicycle (fastest): Fahrrad (am schnellsten)
-  Bicycle (shortest distance): Fahrrad (kürzeste Strecke)
-  Pedestrian: Fußgänger
-  Car (shortest distance): Auto (kürzeste Entfernung)
-  Car (fastest): Auto (am schnellsten)
-  Mode: Transportmodus
->>>>>>> b7d4f09d
   From: Von
   to: nach
   via: über
