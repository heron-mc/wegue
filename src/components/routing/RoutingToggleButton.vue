<i18n>
de:
  Get directions: Route berechnen
</i18n>
<template>
  <v-tooltip bottom>
    <template #activator="{ on: tooltip }">
      <v-btn icon :dark="dark"  v-on="{ ...tooltip }" @click="toggleUi">
        <v-icon medium>{{ icon }}</v-icon>
      </v-btn>
    </template>
    <span>{{ $t(hoverText) }}</span>
  </v-tooltip>

</template>

<script>
import { WguEventBus } from '../../WguEventBus'

export default {
  name: 'wgu-routing-btn',
  props: {
    active: {type: Boolean, required: false, default: false},
    dark: {type: Boolean, required: false, default: false},
<<<<<<< HEAD
    icon: {type: String, required: false, default: 'navigation'},
    hoverText: {type: String, required: false, default: 'Get directions'},
    toggleGroup: {type: String, required: false, default: undefined}
=======
    icon: {type: String, required: false, default: 'search'},
    hoverText: {type: String, required: false, default: 'Get directions'}
>>>>>>> 2d27e73c
  },
  data: function () {
    return {
      moduleName: 'wgu-routing',
      state: this.active
    }
  },
  created () {
    window.RoutingToggleButton = this;
    // When member of toggle group: close if any other panel active
    if (this.toggleGroup) {
      WguEventBus.$on(this.toggleGroup, moduleName => {
        this.state = moduleName === this.moduleName;
      });
    }
  },
  methods: {
    toggleUi () {
      this.state = !this.state;
      WguEventBus.$emit('toggle-routing-panel', this.state);

      // If part of toggleGroup, let other know we become active/visible
      if (this.toggleGroup) {
        WguEventBus.$emit(this.toggleGroup, {'moduleName': this.moduleName, 'state': this.state});
      }
    }
  }
};
</script>

<!-- Add "scoped" attribute to limit CSS to this component only -->
<style>
</style><|MERGE_RESOLUTION|>--- conflicted
+++ resolved
@@ -22,14 +22,9 @@
   props: {
     active: {type: Boolean, required: false, default: false},
     dark: {type: Boolean, required: false, default: false},
-<<<<<<< HEAD
-    icon: {type: String, required: false, default: 'navigation'},
+    icon: {type: String, required: false, default: 'search'},
     hoverText: {type: String, required: false, default: 'Get directions'},
     toggleGroup: {type: String, required: false, default: undefined}
-=======
-    icon: {type: String, required: false, default: 'search'},
-    hoverText: {type: String, required: false, default: 'Get directions'}
->>>>>>> 2d27e73c
   },
   data: function () {
     return {
