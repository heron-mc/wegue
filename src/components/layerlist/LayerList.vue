--- conflicted
+++ resolved
@@ -1,23 +1,5 @@
 <template>
 
-<<<<<<< HEAD
-  <v-card v-draggable-win class="wgu-layerlist" v-if=show v-bind:style="{ left: left, top: top }">
-    <v-toolbar :color="color" class="" dark>
-      <v-toolbar-side-icon><v-icon>{{icon}}</v-icon></v-toolbar-side-icon>
-      <v-toolbar-title class="wgu-win-title">{{title}}</v-toolbar-title>
-      <v-spacer></v-spacer>
-      <v-toolbar-side-icon @click="show=false"><v-icon>close</v-icon></v-toolbar-side-icon>
-    </v-toolbar>
-    <v-list>
-      <v-list-tile class="wgu-layerlist-item" v-for="layerItem in layerItems" v-bind:key="layerItem.lid">
-        <input type="checkbox" :key="layerItem.lid" class="wgu-layer-viz-cb" v-model="layerItem.visible" @change="layerVizChanged">
-        <v-list-tile-content class="black--text">
-            <v-list-tile-title>{{ layerItem.title }}</v-list-tile-title>
-        </v-list-tile-content>
-      </v-list-tile>
-    </v-list>
-  </v-card>
-=======
   <v-list>
     <v-list-tile class="wgu-layerlist-item" v-for="layerItem in layerItems" v-bind:key="layerItem.lid" @click="onItemClick($event, layerItem)">
       <input type="checkbox" :key="layerItem.lid" class="wgu-layer-viz-cb" v-model="layerItem.visible" @change="layerVizChanged">
@@ -26,7 +8,6 @@
       </v-list-tile-content>
     </v-list-tile>
   </v-list>
->>>>>>> ae9051f5
 
 </template>
 
@@ -41,16 +22,7 @@
     },
     data () {
       return {
-<<<<<<< HEAD
-        moduleName: 'wgu-layerlist',
-        // will be filled in createLayerItems
-        layerItems: [],
-        show: false,
-        left: '10px',
-        top: '70px'
-=======
         layerItems: []
->>>>>>> ae9051f5
       }
     },
     methods: {
@@ -76,11 +48,7 @@
         var layerArrClone = layers.getArray().slice(0);
         layers = layerArrClone.reverse();
 
-<<<<<<< HEAD
-        var layerItems = []
-=======
         var layerItems = [];
->>>>>>> ae9051f5
         layers.forEach(function (layer) {
           // skip if layer should not be listed
           if (layer.get('displayInLayerList') === false) {
@@ -94,8 +62,6 @@
         });
 
         this.layerItems = layerItems;
-<<<<<<< HEAD
-=======
       },
 
       /**
@@ -109,7 +75,6 @@
         layerItem.visible = !layerItem.visible;
 
         this.layerVizChanged();
->>>>>>> ae9051f5
       },
 
       /**
@@ -132,13 +97,6 @@
 
 <style>
 
-<<<<<<< HEAD
-  .v-card.wgu-layerlist {
-    position: absolute;
-  }
-
-=======
->>>>>>> ae9051f5
   .wgu-layer-viz-cb {
     width: 45px;
   }
