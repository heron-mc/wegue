// The Vue build version to load with the `import` command
// (runtime-only or standalone) has been set in webpack.base.conf with an alias.
import Vue from 'vue';
import Vuetify from 'vuetify';
import WguApp from '../app/WguApp';
import UrlUtil from './util/Url';
import 'vuetify/dist/vuetify.min.css';
import VueI18n from 'vue-i18n';

Vue.use(Vuetify);
Vue.use(VueI18n);

require('../node_modules/ol/ol.css');

require('./assets/css/wegue.css');

// try to load an optional app specific CSS file (set project-specific styles)
try {
  require('../app/css/app.css');
} catch (e) {}

Vue.config.productionTip = false;

// Detect isEmbedded state by attribute embedded and
// make accessible for all components
// recommended by https://vuejs.org/v2/cookbook/adding-instance-properties.html
const appEl = document.querySelector('#app');
Vue.prototype.$isEmbedded = appEl.hasAttribute('embedded');

// Detect an URL parameter for a custom app context
const appCtx = UrlUtil.getQueryParam('appCtx');
let appCtxFile = '';
if (appCtx) {
  // simple aproach to avoid path traversal
  appCtxFile = '-' + appCtx.replace(/(\.\.[/])+/g, '');
}
const lang = (navigator.languages || [])[0] || navigator.userLanguage || navigator.language || navigator.browserLanguage || 'en';
const locale = lang.match(/^de/i) ? 'de' : 'en';

const createApp = function (appConfig) {
  // make app config accessible for all components
  Vue.prototype.$appConfig = appConfig;
  /* eslint-disable no-new */
  new Vue({
    el: '#app',
    template: '<wgu-app/>',
    components: { WguApp }
  });
};

fetch('app/static/app-conf' + appCtxFile + '.json')
  .then(function (response) {
<<<<<<< HEAD
    return response.json();
  })
  .then(function (appConfig) {
    // make app config accessible for all components
    Vue.prototype.$appConfig = appConfig;
    /* eslint-disable no-new */
    new Vue({
      el: '#app',
      template: '<wgu-app/>',
      components: { WguApp },
      i18n: new VueI18n({ locale })
    });
=======
    return response.json().then(function (appConfig) {
      // console.log('app', appConfig);
      createApp(appConfig);
    })
  }).catch(function () {
    fetch('static/app-conf' + appCtxFile + '.json').then(function (response) {
      return response.json().then(function (appConfig) {
        // console.log('static', appConfig);
        createApp(appConfig);
      })
    })
>>>>>>> 90b4340f
  });<|MERGE_RESOLUTION|>--- conflicted
+++ resolved
@@ -44,26 +44,13 @@
   new Vue({
     el: '#app',
     template: '<wgu-app/>',
-    components: { WguApp }
+    components: { WguApp },
+    i18n: new VueI18n({ locale })
   });
 };
 
 fetch('app/static/app-conf' + appCtxFile + '.json')
   .then(function (response) {
-<<<<<<< HEAD
-    return response.json();
-  })
-  .then(function (appConfig) {
-    // make app config accessible for all components
-    Vue.prototype.$appConfig = appConfig;
-    /* eslint-disable no-new */
-    new Vue({
-      el: '#app',
-      template: '<wgu-app/>',
-      components: { WguApp },
-      i18n: new VueI18n({ locale })
-    });
-=======
     return response.json().then(function (appConfig) {
       // console.log('app', appConfig);
       createApp(appConfig);
@@ -75,5 +62,4 @@
         createApp(appConfig);
       })
     })
->>>>>>> 90b4340f
   });