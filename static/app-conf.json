--- conflicted
+++ resolved
@@ -13,8 +13,8 @@
 
   "mapCenter": [1113871, 7012966],
   "mapZoom": 9,
+
   "mapLayers": [
-<<<<<<< HEAD
 
     {
       "type": "VECTOR",
@@ -128,8 +128,6 @@
       }
     },
 
-=======
->>>>>>> e8cc4302
     {
       "type": "VECTOR",
       "lid": "np_lh_border",
@@ -145,6 +143,7 @@
         "strokeWidth": 4
       }
     },
+
     {
       "type": "VECTOR",
       "lid": "heide",
@@ -161,14 +160,11 @@
         "fillColor": "rgba(162, 114, 240, 0.5)"
       }
     },
-<<<<<<< HEAD
-=======
     {
       "type": "GEOLICIOUSCMS",
       "url": "http://staging.nplh.geolicious.de/api/layer_list",
       "baseUrl": "http://staging.nplh.geolicious.de"
     },
->>>>>>> e8cc4302
     {
       "type": "OSM",
       "lid": "osm-bg",
@@ -177,6 +173,7 @@
       "visible": true,
       "displayInLayerList": false
     }
+
   ],
 
   "modules": {
@@ -226,8 +223,7 @@
           "imageProp": "image_url",
           "descProp": "description",
           "imageWidth": 360
-        }
-      ]
     }
   }
+
 }