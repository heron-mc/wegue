--- conflicted
+++ resolved
@@ -148,10 +148,6 @@
       "darkLayout": false
     },
     "wgu-savepdf": {
-<<<<<<< HEAD
-      "target": "menu",
-      "darkLayout": false
-=======
       "target": "toolbar",
       "darkLayout": true
     },
@@ -173,7 +169,6 @@
         "countrycodes": "DE",
         "limit": 6
       }
->>>>>>> 558b6d7c
     }
   }
 
