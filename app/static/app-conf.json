--- conflicted
+++ resolved
@@ -131,11 +131,11 @@
       "target": "toolbar",
       "darkLayout": true
     },
-<<<<<<< HEAD
+    "wgu-savepdf": {
+      "target": "toolbar",
+      "darkLayout": true
+    },
     "wgu-downloadlayers": {
-=======
-    "wgu-savepdf": {
->>>>>>> 9ec20dd2
       "target": "toolbar",
       "darkLayout": true
     }
