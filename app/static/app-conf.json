{

  "title": "<a href='https://naturpark-lueneburger-heide.de/' target='_blank'><img src='./static/media/nplh-logo@2.jpg' alt='NPLH Logo' style='margin-top:5px;height:60px;'></a><a href='https://naturpark-lueneburger-heide.de/aktiv-und-mobil-in-der-heide/heide-shuttle-co/' target='_blank'><img src='./static/media/LogoHeideshuttle.png' alt='Heideshuttle Logo' style='margin-top:5px;margin-left:50px;height:60px;'></a><a href='https://naturpark-lueneburger-heide.de/eu-foerderung-leader' target='_blank'><img src='./static/media/EU-ELER_CMYK.png' alt='EU-ELER Logo' style='margin-top:5px;margin-left:40px;height:60px;'></a><a href='https://naturpark-lueneburger-heide.de/eu-foerderung-leader' target='_blank'><img src='./static/media/Leader_07_13_jpg.jpg' alt='LEADER Logo' style='margin-top:5px;margin-left:10px;height:60px;'></a>",

  "baseColor": "rgba(255, 255, 255, 1)",

  "logoText": "",

  "footerTextLeft": "Powered by <a href='https://meggsimum.de/wegue/' target='_blank'>Wegue WebGIS</a> and <a href='https://geolicious.de/' target='_blank'>Geolicious GeoCMS</a>",
  "footerTextRight": "Geolicious",
  "showCopyrightYear": true,
  "mapInitialExtent": [ 9.449917016474577, 52.95211458709528, 10.590470092042459, 53.479931065193284 ],
  "permalink": {
    "location": "search",
    "layers": true,
    "extent": true,
    "projection": "EPSG:4326",
    "paramPrefix": "",
    "history": false
  },

  "mapLayers": [
    {
      "type": "VECTOR",
      "lid": "np_lh_border",
      "name": "Naturpark Grenze",
      "url": "./static/data/np_lh_border_4326.geojson",
      "formatConfig": {
      },
      "format": "GeoJSON",
      "visible": true,
      "displayInLayerList": false,
      "selectable": false,
      "style": {
        "strokeColor": "#51a026",
        "strokeWidth": 3
      }
    },
    {
      "type": "LAYERCOLLECTION",
      "url": "http://staging.nplh.geolicious.de/api/layer_list_wegue_format/{locale}/"
    },
    {
      "type": "XYZ",
      "lid": "mapbox-streets",
      "name": "Straßen",
      "format": "image/png",
      "layers": "default",
      "url": "https://api.mapbox.com/styles/v1/leak-my-brain/ck5lomntv2i2e1iqikjqwxp1d/tiles/256/{z}/{x}/{y}?access_token=pk.eyJ1IjoibGVhay1teS1icmFpbiIsImEiOiJsYzNWV1E0In0.R0Y5eCKCP6j7VNaqsYaO8w",
      "transparent": false,
      "projection": "EPSG:3857",
      "attributions": "<a href=\"https://www.mapbox.com/about/maps/\" target=\"_blank\">© Mapbox</a> <a href=\"http://www.openstreetmap.org/copyright\" target=\"_blank\">© OpenStreetMap</a> <a href=\"https://www.mapbox.com/map-feedback/\" target=\"_blank\">Improve this map</a>",
      "isBaseLayer": true,
      "visible": true,
      "displayInLayerList": false
    }
  ],

  "modules": {
<<<<<<< HEAD
    "wgu-geocoder": {
      "target": "toolbar",
      "darkLayout": false,
      "minChars": 3,
      "queryDelay": 200,
      "selectZoom": 16,
      "debug": false,
      "placeHolder": "Suchen",
      "provider": "osm",
      "providerOptions": {
        "lang": "de-DE",
        "countrycodes": "DE",
        "limit": 6
      }
=======
    "wgu-layerlist": {
      "target": "toolbar",
      "darkLayout": false,
      "win": true,
      "initShow": true,
      "draggable": true
>>>>>>> 2d27e73c
    },
    "wgu-measuretool": {
      "target": "menu",
      "win": true,
      "draggable": false,
      "darkLayout": false,
      "strokeColor": "#c62828",
      "fillColor": "rgba(198,40,40,0.2)",
      "sketchStrokeColor": "rgba(198,40,40,0.8)",
      "sketchFillColor": "rgba(198,40,40,0.1)",
      "sketchVertexStrokeColor": "#c62828",
      "sketchVertexFillColor": "rgba(198,40,40,0.2)"
    },
    "wgu-zoomtomaxextent": {
      "target": "menu",
      "darkLayout": false
    },
    "wgu-share": {
      "target": "toolbar",
      "darkLayout": false
    },
    "wgu-feature-info-window": {
      "win": true,
      "draggable": true,
      "darkLayout": false,
      "width": 380,
      "textHeight": 400,
      "icon": "info",
      "layers": [
        {
          "layerId": "layer",
          "title": "Info",
          "titleProp": "name",
          "imageProp": "image_url",
          "descProp": "description",
          "imageWidth": 360
        }
      ]
    },
    "wgu-layerlist": {
      "target": "toolbar",
      "darkLayout": false,
      "panel": true,
      "active": true,
      "right": false,
      "width": 360,
      "height": "100%",
      "toggleGroup": "side-panel-active",
      "options": {
        "hideCategories": true,
        "hideTags": false
      }
    },
    "wgu-routing": {
      "target": "toolbar",
      "darkLayout": false,
      "panel": true,
      "active": false,
      "right": false,
      "width": 300,
      "height": "100%",
      "toggleGroup": "side-panel-active",
      "options": {
        "transportModes": ["car", "publicTransport"]
      }
    },
    "wgu-language": {
      "languages": ["en", "de"],
      "target": "toolbar",
      "darkLayout": false
    },
    "wgu-savepdf": {
      "target": "menu",
      "darkLayout": false
    },
    "wgu-downloadlayers": {
      "target": "menu",
      "darkLayout": false
    }
  },
  "geolocation": {
    "enabled": true
  }
}<|MERGE_RESOLUTION|>--- conflicted
+++ resolved
@@ -57,30 +57,6 @@
   ],
 
   "modules": {
-<<<<<<< HEAD
-    "wgu-geocoder": {
-      "target": "toolbar",
-      "darkLayout": false,
-      "minChars": 3,
-      "queryDelay": 200,
-      "selectZoom": 16,
-      "debug": false,
-      "placeHolder": "Suchen",
-      "provider": "osm",
-      "providerOptions": {
-        "lang": "de-DE",
-        "countrycodes": "DE",
-        "limit": 6
-      }
-=======
-    "wgu-layerlist": {
-      "target": "toolbar",
-      "darkLayout": false,
-      "win": true,
-      "initShow": true,
-      "draggable": true
->>>>>>> 2d27e73c
-    },
     "wgu-measuretool": {
       "target": "menu",
       "win": true,
