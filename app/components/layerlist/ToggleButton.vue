<i18n>
de:
<<<<<<< HEAD
  Additional map layers: Zusätzliche Kartenebenen
</i18n>
<template>
  <v-tooltip bottom>
    <template v-slot:activator="{ on: tooltip }">
      <v-btn icon :dark="dark" @click="toggleUi" v-on="tooltip">
        <v-icon medium>{{icon}}</v-icon>
        {{text}}
      </v-btn>
    </template>
    <span>{{ $t('Additional map layers') }}</span>
=======
  Layers: Kartenebenen
</i18n>
<template>
  <v-tooltip bottom>
    <template #activator="{ on: tooltip }">
      <v-btn icon :dark="dark"  v-on="{ ...tooltip }" @click="toggleUi">
        <v-icon medium>{{ icon }}</v-icon>
      </v-btn>
    </template>
    <span>{{ $t(hoverText) }}</span>
>>>>>>> d8ef24ad
  </v-tooltip>
</template>

<script>

import Vue from 'vue';
import LayerListWin from './LayerListWin'
import { WguEventBus } from '../../../src/WguEventBus'

export default {
  name: 'wgu-layerlist-btn',
  components: {
    'wgu-layerlist-win': LayerListWin
  },
  props: {
    icon: {type: String, required: false, default: 'layers'},
    text: {type: String, required: false, default: ''},
    dark: {type: Boolean, required: false, default: false},
    hoverText: {type: String, required: false, default: 'Layers'}
  },
  data: function () {
    return {
      moduleName: 'wgu-layerlist'
    }
  },
  created () {
    var me = this;
    // TODO move to a father class
    WguEventBus.$on('app-mounted', () => {
      me.win = Vue.prototype.cmpLookup[me.moduleName + '-win'];
    });
  },
  methods: {
    toggleUi () {
      // TODO move to a father class
      this.win.show = !this.win.show;
    }
  }
};
</script>

<!-- Add "scoped" attribute to limit CSS to this component only -->
<style>
</style><|MERGE_RESOLUTION|>--- conflicted
+++ resolved
@@ -1,7 +1,6 @@
 <i18n>
 de:
-<<<<<<< HEAD
-  Additional map layers: Zusätzliche Kartenebenen
+  Layers: Kartenebenen
 </i18n>
 <template>
   <v-tooltip bottom>
@@ -11,19 +10,7 @@
         {{text}}
       </v-btn>
     </template>
-    <span>{{ $t('Additional map layers') }}</span>
-=======
-  Layers: Kartenebenen
-</i18n>
-<template>
-  <v-tooltip bottom>
-    <template #activator="{ on: tooltip }">
-      <v-btn icon :dark="dark"  v-on="{ ...tooltip }" @click="toggleUi">
-        <v-icon medium>{{ icon }}</v-icon>
-      </v-btn>
-    </template>
-    <span>{{ $t(hoverText) }}</span>
->>>>>>> d8ef24ad
+    <span>{{ $t('Layers') }}</span>
   </v-tooltip>
 </template>
 
