<i18n>
en:
  _untagged: Other
de:
  POIs: POIs
  Routes: Strecke
  Areas: Gebiete
  Categories: Kategorien
  Tags: Schlagworte
  _untagged: Weitere Kartenebenen
</i18n>
<template>
<<<<<<< HEAD
  <v-tabs
    :dark="dark"
    :sliderColor="sliderColor"
    grow
    :class="{'wgu-layer-list-tabs': true, 'wgu-layer-no-header': tabs.length < 2}"
  >
    <template v-for="tab of tabs">
      <v-tab :key="tab.title">
        {{ $t(tab.title) }}
      </v-tab>
      <v-tab-item :key="tab.title">
        <v-list>
          <v-treeview :items="tab.items" :load-children="tab.loadFunc" :open.sync="tab.unfolded">
            <template v-slot:prepend="{ item }">
              <input type="checkbox" :key="item.lid" class="wgu-layer-viz-cb" v-model="item.visible" @change="onItemChanged(item)">
              <img v-if="item.category === 'poi'" v-bind:src="item.icon" alt="POI Icon">
              <v-card v-if="item.category === 'route'"
                :style="{
                  borderTopColor: item.stroke.getColor(),
                  borderTopWidth: 3,
                  borderTopStyle: {'6,12':'dashed', '1,8': 'dotted', null: 'solid'}[item.stroke.getLineDash()] || 'dashed'
                }"
                width="30"
                height="4"
                class="mr-2"
              />
              <v-card v-if="item.category === 'area'"
                :style="{
                  background: item.fill.getColor(),
                  borderWidth: '3px',
                  borderStyle: {'6,12':'dashed', '1,8': 'dotted', null: 'solid'}[item.stroke.getLineDash()] || 'dashed',
                  borderColor: item.stroke.getColor()
                }"
                width="30"
                height="30"
                class="mr-2"
              />
            </template>
          </v-treeview>
        </v-list>
      </v-tab-item>
    </template>
  </v-tabs>
=======
  <v-card class="wgu-layer-list-card">
    <v-tabs
      :dark="dark"
      :sliderColor="sliderColor"
      grow
      :class="{'wgu-layer-list-tabs': true, 'wgu-layer-no-header': tabs.length < 2}"
    >
      <template v-for="tab of tabs">
        <v-tab :key="tab.title">
          {{ $t(tab.title) }}
        </v-tab>
        <v-tab-item :key="tab.title">
          <v-list>
            <v-treeview :items="tab.items" :load-children="tab.loadFunc" :open.sync="tab.unfolded">
              <template v-slot:prepend="{ item }">
                <input type="checkbox" :key="item.lid" class="wgu-layer-viz-cb" v-model="item.visible" @change="onItemChanged(item)">
                <img class="poi-icon" v-if="item.category === 'poi'" v-bind:src="item.icon" alt="POI Icon">
                <v-card v-if="item.category === 'route'"
                  :style="{
                    borderTopColor: item.stroke.getColor(),
                    borderTopWidth: 3,
                    borderTopStyle: {'6,12':'dashed', '1,8': 'dotted', null: 'solid'}[item.stroke.getLineDash()] || 'dashed'
                  }"
                  width="30"
                  height="4"
                  class="mr-2"
                />
                <v-card v-if="item.category === 'area'"
                  :style="{
                    background: item.fill.getColor(),
                    borderWidth: '3px',
                    borderStyle: {'6,12':'dashed', '1,8': 'dotted', null: 'solid'}[item.stroke.getLineDash()] || 'dashed',
                    borderColor: item.stroke.getColor()
                  }"
                  width="30"
                  height="30"
                  class="mr-2"
                />
              </template>
            </v-treeview>
          </v-list>
        </v-tab-item>
      </template>
    </v-tabs>
  </v-card>
>>>>>>> 46cb90b6

</template>

<script>
  import { Mapable } from '../../../src/mixins/Mapable';
  import LayerUtil from '../../../src/util/Layer';
  import {WguEventBus} from '../../../src/WguEventBus';

  export default {
    name: 'wgu-layerlist',
    mixins: [Mapable],
    props: {
      dark: {type: Boolean, required: false, default: false},
      sliderColor: {type: String, required: false, default: 'grey'},
      categoriesTitle: {type: String, required: false, default: 'Categories'},
      tagsTitle: {type: String, required: false, default: 'Tags'},
      hideCategories: { type: Boolean, required: false, default: false },
      hideTags: { type: Boolean, required: false, default: false }
    },
    data () {
      return {
        categoryItems: [],
        tagItems: [],
        unfoldCategories: [],
        unfoldTags: new Set()
      }
    },
    computed: {
      categoriesTree () {
        return this.categoryItems
      },
      tagsTree () {
        return this.tagItems
      },
      tabs() {
        return [
          ...(this.hideTags ? [] : [{title: this.tagsTitle, items: this.tagsTree, loadFunc: this.fetchTagItems, unfolded: [...this.unfoldTags]}]),
          ...(this.hideCategories ? [] : [{title: this.categoriesTitle, items: this.categoriesTree, loadFunc: this.fetchCategoryItems, unfolded: [...this.unfoldCategories]}])
        ];
      }
    },
    methods: {
      /**
       * Executed after the map is bound (see mixins/Mapable)
       */
      onMapBound () {
        // Only render LayerList when Map fully rendered
        WguEventBus.$on('ol-map-rendered', evt => {
          this.createLayerItems();
          // React on added / removed layers
          this.map.getLayers().on('change:length', (evt) => {
            this.createLayerItems();
          });

          // React on changed Locale
          WguEventBus.$on('locale-changed', language => {
            this.$i18n.locale = language;
            this.createLayerItems();
          });
        });
      },
      /**
       * Creates single layer (tree) item from an OpenLayers Layer.
       */
      createLayerItem (layer, childId) {
        const layerId = layer.get('lid');
        const layerCategory = layerId.split('_')[0];
        let layerStyle = layer.getStyle();
        let icon; // , lineColor, fillColor;
        if (layerCategory === 'poi') {
          if (Array.isArray(layerStyle)) {
            layerStyle = layerStyle[1];
          }
          icon = layerStyle.getImage().getSrc();
        }
        return {
          id: childId,
          name: layer.get('name'),
          lid: layerId,
          category: layerCategory,
          tags: layer.get('tags'),
          icon: icon,
          stroke: layerStyle.getStroke && layerStyle.getStroke(),
          fill: layerStyle.getFill && layerStyle.getFill(),
          visible: layer.getVisible()
        };
      },
      /**
       * Creates the layer items from the OpenLayers map.
       */
      createLayerItems () {
        // Get applicable layers: displayInLayerList enabled and Vector Layers
        const layers = this.map.getLayers().getArray().slice(0).reverse().filter(
          l => l.get('displayInLayerList') !== false && l.getSource().getFeatures);

        let nodeId = 0;
        function nextId () {
          return ++nodeId;
        }

        // Predefined Categories TODO make smarter
        const categoryItems = ['POIs', 'Routes', 'Areas']
          .map(category => ({
            id: nextId(),
            name: this.$i18n.t(category),
            lid: undefined,
            visible: false,
            children: []
          }));
        const getCategoryNode = type => categoryItems[{ route: 1, area: 2 }[type] || 0];
        // Tag defs come from the tags added to Layers
        let tagItems = [];
        this.unfoldTags = new Set();
        this.unfoldCategories = new Set();
        layers.forEach((layer, idx) => {
          const layerItem = this.createLayerItem(layer, nextId());

          // First add to Categories tree
          const categoryNode = getCategoryNode(layerItem.category);
          categoryNode.children.push(layerItem);
          if (layerItem['visible'] === true) {
            this.unfoldCategories.add(categoryNode['id'])
          }

          const tags = layerItem.tags || [this.$t('_untagged')];
          // One or more Tags avail: add to the Tags tree
          // Must be existing layer item: reuse for common visibility state
          tags.forEach((tag, idx) => {
            let tagNode = tagItems.find(tagItem => tagItem.name === tag);
            if (!tagNode) {
              // Create new tag parent node and push to tree
              tagNode = {
                id: nextId(),
                name: tag,
                lid: undefined,
                visible: false,
                children: []
              };
              tagItems.push(tagNode);
            }
            // Add LayerItem to TagNode
            tagNode.children.push(layerItem);
            if (layerItem['visible'] === true) {
              this.unfoldTags.add(tagNode['id'])
            }
          });
        });

        this.categoryItems = categoryItems;
        this.tagItems = tagItems;
      },

      fetchCategoryItems () {
        return this.categoryItems;
      },

      fetchTagItems () {
        return this.tagItems;
      },

      /**
       * Handles the 'change' event of the visibility checkboxes in order to
       * apply the current visibility state in 'data' to the OL layers, recursive.
       */
      onItemChanged (item) {
        if (!item.children) {
          // Child node clicked or changed via parent
          const layer = LayerUtil.getLayerByLid(item.lid, this.map);
          if (layer) {
            layer.setVisible(item.visible);
          }
          return
        }
        // Parent node clicked
        item.children.forEach((child, idx) => {
          child.visible = item.visible;
          this.onItemChanged(child)
        });
      }
    }
  }
</script>

<style>

  /*.wgu-layer-list-card {*/
  /*  overflow: auto;*/
  /*  max-height: calc(100vh - 200px);*/
  /*}*/
  .wgu-layer-list-tabs {
    min-width: 360px;
    max-width: 420px;
  }
  .wgu-layer-viz-cb {
    width: 24px;
  }
  .wgu-layer-no-header .v-tabs__bar {
    display: none;
  }
</style>
<style scoped>
  .poi-icon {
    margin-left:2px;
    margin-right:4px;
    width: 32px;
    height: 38px;
  }
</style><|MERGE_RESOLUTION|>--- conflicted
+++ resolved
@@ -10,7 +10,6 @@
   _untagged: Weitere Kartenebenen
 </i18n>
 <template>
-<<<<<<< HEAD
   <v-tabs
     :dark="dark"
     :sliderColor="sliderColor"
@@ -26,7 +25,7 @@
           <v-treeview :items="tab.items" :load-children="tab.loadFunc" :open.sync="tab.unfolded">
             <template v-slot:prepend="{ item }">
               <input type="checkbox" :key="item.lid" class="wgu-layer-viz-cb" v-model="item.visible" @change="onItemChanged(item)">
-              <img v-if="item.category === 'poi'" v-bind:src="item.icon" alt="POI Icon">
+                <img class="poi-icon" v-if="item.category === 'poi'" v-bind:src="item.icon" alt="POI Icon">
               <v-card v-if="item.category === 'route'"
                 :style="{
                   borderTopColor: item.stroke.getColor(),
@@ -54,53 +53,6 @@
       </v-tab-item>
     </template>
   </v-tabs>
-=======
-  <v-card class="wgu-layer-list-card">
-    <v-tabs
-      :dark="dark"
-      :sliderColor="sliderColor"
-      grow
-      :class="{'wgu-layer-list-tabs': true, 'wgu-layer-no-header': tabs.length < 2}"
-    >
-      <template v-for="tab of tabs">
-        <v-tab :key="tab.title">
-          {{ $t(tab.title) }}
-        </v-tab>
-        <v-tab-item :key="tab.title">
-          <v-list>
-            <v-treeview :items="tab.items" :load-children="tab.loadFunc" :open.sync="tab.unfolded">
-              <template v-slot:prepend="{ item }">
-                <input type="checkbox" :key="item.lid" class="wgu-layer-viz-cb" v-model="item.visible" @change="onItemChanged(item)">
-                <img class="poi-icon" v-if="item.category === 'poi'" v-bind:src="item.icon" alt="POI Icon">
-                <v-card v-if="item.category === 'route'"
-                  :style="{
-                    borderTopColor: item.stroke.getColor(),
-                    borderTopWidth: 3,
-                    borderTopStyle: {'6,12':'dashed', '1,8': 'dotted', null: 'solid'}[item.stroke.getLineDash()] || 'dashed'
-                  }"
-                  width="30"
-                  height="4"
-                  class="mr-2"
-                />
-                <v-card v-if="item.category === 'area'"
-                  :style="{
-                    background: item.fill.getColor(),
-                    borderWidth: '3px',
-                    borderStyle: {'6,12':'dashed', '1,8': 'dotted', null: 'solid'}[item.stroke.getLineDash()] || 'dashed',
-                    borderColor: item.stroke.getColor()
-                  }"
-                  width="30"
-                  height="30"
-                  class="mr-2"
-                />
-              </template>
-            </v-treeview>
-          </v-list>
-        </v-tab-item>
-      </template>
-    </v-tabs>
-  </v-card>
->>>>>>> 46cb90b6
 
 </template>
 
