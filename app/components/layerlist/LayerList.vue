<i18n>
de:
  POIs: POIs
  Routes: Strecke
  Areas: Gebiete
  Categories: Kategorien
  Tags: Schlagworte
</i18n>
<template>
  <v-card class="wgu-layer-list-card">
    <v-tabs
      :dark="dark"
      :sliderColor="sliderColor"
      grow
      class="wgu-layer-list-tabs"
    >
      <v-tab>
        {{ $t(categoriesTitle) }}
      </v-tab>
      <v-tab-item>
        <v-list>
          <v-treeview :items="categoriesTree" :load-children="fetchCategoryItems" :open.sync="unfoldCategories">
            <template v-slot:prepend="{ item }">
              <input type="checkbox" :key="item.lid" class="wgu-layer-viz-cb" v-model="item.visible" @change="onItemChanged(item)">
              <img v-if="item.category === 'poi'" v-bind:src="item.icon" alt="POI Icon">
              <v-card v-if="item.category === 'route'"
                                :style="{
                                  background: item.lineColor,
                                }"
                                width="30"
                                height="4"
                                class="mr-2"
                              />
              <v-card v-if="item.category === 'area'"
                                :style="{
                                  background: item.fillColor,
                                  border: '3px solid',
                                  borderColor: item.lineColor
                                }"
                                width="30"
                                height="30"
                                class="mr-2"
                              />
            </template>
          </v-treeview>
        </v-list>
      </v-tab-item>
      <v-tab>
        {{ $t(tagsTitle) }}
      </v-tab>
      <v-tab-item>
        <v-list>
           <v-treeview
                   :items="tagsTree"
                   :load-children="fetchTagItems"
                   :open.sync="unfoldTags"
                 >
                   <template v-slot:prepend="{ item }">
                     <input type="checkbox" :key="item.lid" class="wgu-layer-viz-cb" v-model="item.visible" @change="onItemChanged(item)">
                     <img v-if="item.category === 'poi'" v-bind:src="item.icon" alt="POI Icon">
                     <v-card v-if="item.category === 'route'"
                                       :style="{
                                         background: item.lineColor,
                                       }"
                                       width="30"
                                       height="4"
                                       class="mr-2"
                                     />
                     <v-card v-if="item.category === 'area'"
                                       :style="{
                                         background: item.fillColor,
                                         border: '3px solid',
                                         borderColor: item.lineColor
                                       }"
                                       width="30"
                                       height="30"
                                       class="mr-2"
                                     />
                   </template>
                 </v-treeview>
         </v-list>
      </v-tab-item>
    </v-tabs>
  </v-card>

</template>

<script>
  import { Mapable } from '../../../src/mixins/Mapable';
  import LayerUtil from '../../../src/util/Layer';
  import {WguEventBus} from '../../../src/WguEventBus';

  export default {
    name: 'wgu-layerlist',
    mixins: [Mapable],
    props: {
      dark: {type: Boolean, required: false, default: false},
      sliderColor: {type: String, required: false, default: 'grey'},
      categoriesTitle: {type: String, required: false, default: 'Categories'},
      tagsTitle: {type: String, required: false, default: 'Tags'}
    },
    data () {
      return {
        categoryItems: [],
        tagItems: [],
        unfoldCategories: [],
        unfoldTags: []
      }
    },
    computed: {
      categoriesTree () {
        return this.categoryItems
      },
      tagsTree () {
        return this.tagItems
      }
    },
    methods: {
      /**
       * Executed after the map is bound (see mixins/Mapable)
       */
      onMapBound () {
        this.createLayerItems();

        // react on added / removed layers
        this.map.getLayers().on('change:length', (evt) => {
          this.createLayerItems();
        });
        WguEventBus.$on('locale-changed', language => {
          this.$i18n.locale = language;
          this.createLayerItems();
        });
      },
      /**
       * Creates single layer (tree) item from an OpenLayers Layer.
       */
      createLayerItem (layer, childId) {
        const layerId = layer.get('lid');
        const layerCategory = layerId.split('_')[0];
        let layerStyle = layer.getStyle();
        let icon, lineColor, fillColor;
        if (layerCategory === 'route') {
          lineColor = layerStyle.getStroke().getColor();
        } else if (layerCategory === 'area') {
          lineColor = layerStyle.getStroke().getColor();
          fillColor = layerStyle.getFill().getColor();
        } else if (layerCategory === 'poi') {
          if (Array.isArray(layerStyle)) {
            layerStyle = layerStyle[1];
          }
          icon = layerStyle.getImage().getSrc();
        }

        return {
          id: childId,
          name: layer.get('name'),
          lid: layerId,
          category: layerCategory,
          tags: layer.get('tags'),
          icon: icon,
          lineColor: lineColor,
          fillColor: fillColor,
          visible: layer.getVisible()
        };
      },
      /**
       * Creates the layer items from the OpenLayers map.
       */
      createLayerItems () {
        // Get applicable layers: displayInLayerList enabled and Vector Layers
        const layers = this.map.getLayers().getArray().slice(0).reverse().filter(
          l => l.get('displayInLayerList') !== false && l.getSource().getFeatures);

        let nodeId = 0;
        function nextId () {
          return ++nodeId;
        }

        // Predefined Categories TODO make smarter
        let categoryItems = [
          {
            id: nextId(),
            name: this.$i18n.t('POIs'),
            lid: undefined,
            visible: false,
            children: [
            ]
          },
          {
            id: nextId(),
            name: this.$i18n.t('Routes'),
            lid: undefined,
            visible: false,
            children: [
            ]
          },
          {
            id: nextId(),
            name: this.$i18n.t('Areas'),
            lid: undefined,
            visible: false,
            children: [
            ]
          }];

        // Tag defs come from the tags added to Layers
        let tagItems = [];

        layers.forEach((layer, idx) => {
          let layerItem = this.createLayerItem(layer, nextId());

          // First add to Categories tree
          const layerCategory = layerItem.category;
          let categoryNode = categoryItems[0];
          if (layerCategory === 'route') {
            categoryNode = categoryItems[1];
          } else if (layerCategory === 'area') {
            categoryNode = categoryItems[2];
          }
          categoryNode.children.push(layerItem);

          // Skip if no tags present for layer
          if (!layerItem.tags) {
            return;
          }

          // One or more Tags avail: add to the Tags tree
          // Must be existing layer item: reuse for common visibility state
          const tags = layerItem.tags;
          tags.forEach((tag, idx) => {
            const tagNodes = tagItems.filter(tagItem => tagItem.name === 'tag');
            let tagNode = tagNodes.length > 0 ? tagNodes[0] : undefined;
            if (!tagNode) {
              // Create new tag parent node
              tagNode = {
                id: nextId(),
                name: tag,
                lid: undefined,
                visible: false,
                children: [
                ]
              };
              tagItems.push(tagNode)
            }
            tagNode.children.push(layerItem)
          });
        });

        this.categoryItems = categoryItems;
        this.tagItems = tagItems;
        // Unfold the first item folders
        this.unfoldTags = this.tagItems.length > 0 ? [this.tagItems[0]['id']] : [];
        this.unfoldCategories = [this.categoryItems[0]['id']];
      },

      fetchCategoryItems () {
        return this.categoryItems;
      },

      fetchTagItems () {
        return this.tagItems;
      },

      /**
       * Handles the 'change' event of the visibility checkboxes in order to
       * apply the current visibility state in 'data' to the OL layers, recursive.
       */
      onItemChanged (item) {
        if (!item.children) {
          // Child node clicked or changed via parent
          const layer = LayerUtil.getLayerByLid(item.lid, this.map);
          if (layer) {
            layer.setVisible(item.visible);
          }
          return
        }
        // Parent node clicked
        item.children.forEach((child, idx) => {
          child.visible = item.visible;
          this.onItemChanged(child)
        });
      }
    }
  }
</script>

<style>

  .wgu-layer-list-card {
<<<<<<< HEAD
=======
    overflow: scroll !important;
    max-height: calc(100vh - 200px);
>>>>>>> ea194a3a
  }
  .wgu-layer-list-tabs {
    min-width: 360px;
    max-width: 420px;
  }
  .wgu-layer-viz-cb {
    width: 24px;
  }

</style><|MERGE_RESOLUTION|>--- conflicted
+++ resolved
@@ -287,11 +287,8 @@
 <style>
 
   .wgu-layer-list-card {
-<<<<<<< HEAD
-=======
-    overflow: scroll !important;
+    overflow: scroll;
     max-height: calc(100vh - 200px);
->>>>>>> ea194a3a
   }
   .wgu-layer-list-tabs {
     min-width: 360px;
